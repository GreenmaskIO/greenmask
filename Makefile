MAIN_PATH := ./cmd/greenmask/
CMD_NAME := greenmask
CMD_FILES = $(wildcard *.go)
TEST_FILES = $(wildcard *.go)
COVERAGE_FILE := coverage.out
VERSION ?= $(shell git tag --points-at HEAD)
LDFLAGS ?= -X github.com/greenmaskio/greenmask/cmd/greenmask/cmd.Version=$(VERSION)

.PHONY: build

tests: unittest

unittest:
	go list ./... | grep -E 'internal|pkg' | xargs go test -v

coverage:
	go list ./... | grep -E 'internal|pkg' | xargs go test -v -coverprofile=$(COVERAGE_FILE) | grep -v 'no test files'
	go tool cover -html=$(COVERAGE_FILE)

install:
	mv $(MAIN_PATH)/$(CMD_NAME) $(GOBIN)/$(CMD_NAME)

# The build flag -tags=viper_bind_struct has been added to avoid the need to bind each of the environment variables
build: $(CMD_FILES)	
	CGO_ENABLED=0 go build -tags=viper_bind_struct -ldflags="$(LDFLAGS)" -v -o $(CMD_NAME) $(MAIN_PATH)

lint:
	golangci-lint run ./...

up:
	docker-compose up playground-dbs-filler

<<<<<<< HEAD
compose-run:
	docker-compose run greenmask

compose-from-source-build:
	docker-compose build

compose-from-source-run:
	docker-compose run greenmask-from-source
=======
integration:
	docker buildx build --load -t greenmask-test-dbs-filler:latest -f docker/integration/filldb/Dockerfile docker/integration/filldb
	docker buildx build --load -t greenmask-integration:latest -f docker/integration/tests/Dockerfile .
	docker compose -f docker-compose-integration.yml -p greenmask up \
                --renew-anon-volumes --force-recreate \
                --exit-code-from greenmask --abort-on-container-exit greenmask
>>>>>>> 8b714baf
<|MERGE_RESOLUTION|>--- conflicted
+++ resolved
@@ -30,20 +30,9 @@
 up:
 	docker-compose up playground-dbs-filler
 
-<<<<<<< HEAD
-compose-run:
-	docker-compose run greenmask
-
-compose-from-source-build:
-	docker-compose build
-
-compose-from-source-run:
-	docker-compose run greenmask-from-source
-=======
 integration:
 	docker buildx build --load -t greenmask-test-dbs-filler:latest -f docker/integration/filldb/Dockerfile docker/integration/filldb
 	docker buildx build --load -t greenmask-integration:latest -f docker/integration/tests/Dockerfile .
 	docker compose -f docker-compose-integration.yml -p greenmask up \
                 --renew-anon-volumes --force-recreate \
                 --exit-code-from greenmask --abort-on-container-exit greenmask
->>>>>>> 8b714baf
