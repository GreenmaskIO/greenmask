--- conflicted
+++ resolved
@@ -104,13 +104,8 @@
 }
 
 func (o *Options) GetPgDSN() (string, error) {
-<<<<<<< HEAD
-	//return "host=localhost port=5432 user=postgres dbname=postgres", nil
-	if strings.Contains(o.DbName, "=") || strings.Contains(o.DbName, "postgresql:") {
-=======
 	// URI or Standard format
 	if strings.HasPrefix(o.DbName, "postgresql://") || strings.Contains(o.DbName, "=") {
->>>>>>> ec383ad1
 		return o.DbName, nil
 	}
 
