The `RandomDayOfWeek` transformer is specifically designed to fill specified database columns with random
day-of-the-week names. It is particularly useful for applications that require simulated weekly schedules, random event
planning, or any scenario where the day of the week is relevant but the specific date is not.

## Parameters

| Name      | Description                                       | Default | Required | Supported DB types                  |
|-----------|---------------------------------------------------|---------|----------|-------------------------------------|
| column    | The name of the column to be affected             |         | Yes      | text, varchar, char, bpchar, citext |
| keep_null | Indicates whether NULL values should be preserved | `false` | No       | -                                   |

## Description

<<<<<<< HEAD
Utilizing the `faker` library, the `RandomDayOfWeek` transformer generates names of days (e.g., Monday, Tuesday) at random. This transformer can be applied to any text or varchar column in a database, introducing variability and realism into data sets that need to represent days of the week in a non-specific manner.
=======
Utilizing the `faker` library, the `RandomDayOfWeek` transformer generates names of days (e. g., Monday, Tuesday) at
random. This transformer can be applied to any text or varchar column in a database, introducing variability and realism
into data sets that need to represent days of the week in a non-specific manner.
>>>>>>> 579058e4

## Example: Populate random days of the week for the `work_schedule` table

This example demonstrates configuring the `RandomDayOfWeek` transformer to populate the `work_day` column in the
`work_schedule` table with random days of the week. This setup can help simulate a diverse range of work schedules
without tying them to specific dates.

```yaml title="RandomDayOfWeek transformer example"
- schema: "public"
  name: "work_schedule"
  transformers:
    - name: "RandomDayOfWeek"
      params:
        column: "work_day"
        keep_null: false
```

In this configuration, every entry in the `work_day` column will be updated with a random day of the week, replacing any
existing non-NULL values. If the `keep_null` parameter is set to `true`, then existing NULL values within the column
will remain unchanged.<|MERGE_RESOLUTION|>--- conflicted
+++ resolved
@@ -11,13 +11,9 @@
 
 ## Description
 
-<<<<<<< HEAD
-Utilizing the `faker` library, the `RandomDayOfWeek` transformer generates names of days (e.g., Monday, Tuesday) at random. This transformer can be applied to any text or varchar column in a database, introducing variability and realism into data sets that need to represent days of the week in a non-specific manner.
-=======
-Utilizing the `faker` library, the `RandomDayOfWeek` transformer generates names of days (e. g., Monday, Tuesday) at
-random. This transformer can be applied to any text or varchar column in a database, introducing variability and realism
+Utilizing the `faker` library, the `RandomDayOfWeek` transformer generates names of days (e.g., Monday, Tuesday) at random. 
+This transformer can be applied to any text or varchar column in a database, introducing variability and realism 
 into data sets that need to represent days of the week in a non-specific manner.
->>>>>>> 579058e4
 
 ## Example: Populate random days of the week for the `work_schedule` table
 
