The `RandomURL` transformer is designed to populate specified database columns with random URL (Uniform Resource
Locator) addresses. This tool is highly beneficial for simulating web content, testing applications that require URL
input, or anonymizing real web addresses in datasets.

## Parameters

| Name      | Description                                       | Default | Required | Supported DB types                  |
|-----------|---------------------------------------------------|---------|----------|-------------------------------------|
| column    | The name of the column to be affected             |         | Yes      | text, varchar, char, bpchar, citext |
| keep_null | Indicates whether NULL values should be preserved | `false` | No       | -                                   |

## Description

<<<<<<< HEAD
Utilizing advanced algorithms or libraries for generating URL strings, the `RandomURL` transformer injects random, plausible URLs into the designated database column. Each generated URL is structured to include the protocol (e.g., "http://", "https://"), domain name, and path, offering a realistic range of web addresses for various applications.
=======
Utilizing advanced algorithms or libraries for generating URL strings, the `RandomURL` transformer injects random,
plausible URLs into the designated database column. Each generated URL is structured to include the protocol (e. g., "
http://", "https://"), domain name, and path, offering a realistic range of web addresses for various applications.
>>>>>>> 579058e4

## Example: Populate random URLs for the `webpages` table

This example illustrates how to configure the `RandomURL` transformer to populate the `page_url` column in a `webpages`
table with random URLs, providing a broad spectrum of web addresses for testing or data simulation purposes.

```yaml title="RandomURL transformer example"
- schema: "public"
  name: "webpages"
  transformers:
    - name: "RandomURL"
      params:
        column: "page_url"
        keep_null: false
```

With this configuration, the `page_url` column will be filled with random URLs for each entry, replacing any existing
non-NULL values. Setting the `keep_null` parameter to `true` allows for the preservation of existing NULL values within
the column, accommodating scenarios where URL data may be intentionally omitted.<|MERGE_RESOLUTION|>--- conflicted
+++ resolved
@@ -11,13 +11,9 @@
 
 ## Description
 
-<<<<<<< HEAD
-Utilizing advanced algorithms or libraries for generating URL strings, the `RandomURL` transformer injects random, plausible URLs into the designated database column. Each generated URL is structured to include the protocol (e.g., "http://", "https://"), domain name, and path, offering a realistic range of web addresses for various applications.
-=======
 Utilizing advanced algorithms or libraries for generating URL strings, the `RandomURL` transformer injects random,
-plausible URLs into the designated database column. Each generated URL is structured to include the protocol (e. g., "
-http://", "https://"), domain name, and path, offering a realistic range of web addresses for various applications.
->>>>>>> 579058e4
+plausible URLs into the designated database column. Each generated URL is structured to include the protocol 
+(e.g., "http://", "https://"), domain name, and path, offering a realistic range of web addresses for various applications.
 
 ## Example: Populate random URLs for the `webpages` table
 
