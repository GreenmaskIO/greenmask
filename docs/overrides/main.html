{% extends "base.html" %}

{% block announce %}
<<<<<<< HEAD
  A new version 0.2.13 (2025.07.21) is <a href="https://github.com/GreenmaskIO/greenmask/releases/tag/v0.2.13">released</a>
=======
  A new version 0.2.14 (2025.09.17) is <a href="https://github.com/GreenmaskIO/greenmask/releases/tag/v0.2.14">released</a>
>>>>>>> a0d513cb
{% endblock %}

{% block outdated %}
  You're not viewing the latest version.
  <a href="{{ '../' ~ base_url }}"> 
    <strong>Click here to go to latest.</strong>
  </a>
{% endblock %}<|MERGE_RESOLUTION|>--- conflicted
+++ resolved
@@ -1,11 +1,7 @@
 {% extends "base.html" %}
 
 {% block announce %}
-<<<<<<< HEAD
-  A new version 0.2.13 (2025.07.21) is <a href="https://github.com/GreenmaskIO/greenmask/releases/tag/v0.2.13">released</a>
-=======
   A new version 0.2.14 (2025.09.17) is <a href="https://github.com/GreenmaskIO/greenmask/releases/tag/v0.2.14">released</a>
->>>>>>> a0d513cb
 {% endblock %}
 
 {% block outdated %}
