package config

import (
	"github.com/greenmaskio/greenmask/v1/internal/common/models"
	mysqlconfig "github.com/greenmaskio/greenmask/v1/internal/mysql/config"
	pgconfig "github.com/greenmaskio/greenmask/v1/internal/pg/config"
)

/*
	Transformation config
*/

type Transformers []TransformerConfig

func (t Transformers) ToTransformerConfig() []models.TransformerConfig {
	transformers := make([]models.TransformerConfig, len(t))
	for i, transformer := range t {
		transformers[i] = transformer.ToTransformerConfig()
	}
	return transformers
}

type Table struct {
	Schema              string            `mapstructure:"schema" yaml:"schema" json:"schema,omitempty"`
	Name                string            `mapstructure:"name" yaml:"name" json:"name,omitempty"`
	Query               string            `mapstructure:"query" yaml:"query" json:"query,omitempty"`
	ApplyForInherited   bool              `mapstructure:"apply_for_inherited" yaml:"apply_for_inherited" json:"apply_for_inherited,omitempty"`
	Transformers        Transformers      `mapstructure:"transformers" yaml:"transformers" json:"transformers,omitempty"`
	ColumnsTypeOverride map[string]string `mapstructure:"columns_type_override" yaml:"columns_type_override" json:"columns_type_override,omitempty"`
	SubsetConds         []string          `mapstructure:"subset_conds" yaml:"subset_conds" json:"subset_conds,omitempty"`
	When                string            `mapstructure:"when" yaml:"when" json:"when,omitempty"`
}

func (t Table) ToTableConfig() models.TableConfig {
	table := models.NewTableConfig(
		t.Schema,
		t.Name,
		t.Query,
		t.ApplyForInherited,
		t.Transformers.ToTransformerConfig(),
		t.ColumnsTypeOverride,
		t.SubsetConds,
		t.When,
	)
	return table
}

type TransformerConfig struct {
	Name               string `mapstructure:"name" yaml:"name" json:"name,omitempty"`
	ApplyForReferences bool   `mapstructure:"apply_for_references" yaml:"apply_for_references" json:"apply_for_references,omitempty"`
	// Params - transformation parameters. It might be any type. If structure should be stored as raw json
	// This cannot be parsed with mapstructure due to uncontrollable lowercasing
	// https://github.com/spf13/viper/issues/373
	// Instead we have to use workaround and parse it manually
	//
	// Params attribute decoding is dummy. It is replaced in the runtime internal/utils/config/viper_workaround.go
	// But it is required to leave mapstruicture tag to avoid errors raised by viper and decoder setting
	// ErrorUnused = true. It was set in PR #177 (https://github.com/GreenmaskIO/greenmask/pull/177/files)
	Params StaticParameters `mapstructure:"params" yaml:"-" json:"-"`
	// MetadataParams - encoded transformer parameters - uses only for storing into storage
	// TODO: You need to get rid of it by creating a separate structure for storing metadata in
	//   internal/db/postgres/storage/metadata_json.go
	// this is used only due to https://github.com/spf13/viper/issues/373
	MetadataParams map[string]any    `mapstructure:"-" yaml:"params,omitempty" json:"params,omitempty"`
	DynamicParams  DynamicParameters `mapstructure:"dynamic_params" yaml:"dynamic_params" json:"dynamic_params,omitempty"`
	When           string            `mapstructure:"when" yaml:"when" json:"when,omitempty"`
}

func (tc TransformerConfig) ToTransformerConfig() models.TransformerConfig {
	return models.NewTransformerConfig(
		tc.Name,
		tc.ApplyForReferences,
		tc.Params.ToParamsValue(),
		tc.DynamicParams.ToDynamicParamValue(),
		tc.When,
	)
}

/*
	Virtual references
*/

type ReferencedColumn struct {
	Name       string `mapstructure:"name" json:"name" yaml:"name"`
	Expression string `mapstructure:"expression" json:"expression" yaml:"expression"`
}

type Reference struct {
	Schema           string             `mapstructure:"schema" json:"schema" yaml:"schema"`
	Name             string             `mapstructure:"name" json:"name" yaml:"name"`
	NotNull          bool               `mapstructure:"not_null" json:"not_null" yaml:"not_null"`
	Columns          []ReferencedColumn `mapstructure:"columns" json:"columns" yaml:"columns"`
	PolymorphicExprs []string           `mapstructure:"polymorphic_exprs" json:"polymorphic_exprs" yaml:"polymorphic_exprs"`
}

type VirtualReference struct {
	Schema     string      `mapstructure:"schema" json:"schema" yaml:"schema"`
	Name       string      `mapstructure:"name" json:"name" yaml:"name"`
	References []Reference `mapstructure:"references" json:"references" yaml:"references"`
}

/*
	Dump config (MAIN CONFIG)
*/

type TransformationConfig []Table

func (tc TransformationConfig) ToTransformationConfig() []models.TableConfig {
	tables := make([]models.TableConfig, len(tc))
	for i, table := range tc {
		tables[i] = table.ToTableConfig()
	}
	return tables
}

type MysqlDumpConfig struct {
	Options mysqlconfig.DumpOptions `mapstructure:"options" yaml:"options" json:"options"`
}

type PostgresqlDumpConfig struct {
	Options pgconfig.DumpOptions `mapstructure:"options" yaml:"options" json:"options"`
}

type Dump struct {
<<<<<<< HEAD
	Options           options              `mapstructure:"options" yaml:"options" json:"options"`
=======
	MysqlOptions      MysqlDumpConfig      `mapstructure:"mysql" yaml:"mysql"`
	PGOptions         PostgresqlDumpConfig `mapstructure:"postgresql" yaml:"postgresql"`
>>>>>>> 6dc7e14e
	Transformation    TransformationConfig `mapstructure:"transformation" yaml:"transformation" json:"transformation,omitempty"`
	VirtualReferences []VirtualReference   `mapstructure:"virtual_references" yaml:"virtual_references" json:"virtual_references,omitempty"`
}

<<<<<<< HEAD
func NewDump(o options) Dump {
	return Dump{
		Options: o,
	}
=======
func NewDump() Dump {
	return Dump{}
>>>>>>> 6dc7e14e
}<|MERGE_RESOLUTION|>--- conflicted
+++ resolved
@@ -122,23 +122,12 @@
 }
 
 type Dump struct {
-<<<<<<< HEAD
-	Options           options              `mapstructure:"options" yaml:"options" json:"options"`
-=======
 	MysqlOptions      MysqlDumpConfig      `mapstructure:"mysql" yaml:"mysql"`
 	PGOptions         PostgresqlDumpConfig `mapstructure:"postgresql" yaml:"postgresql"`
->>>>>>> 6dc7e14e
 	Transformation    TransformationConfig `mapstructure:"transformation" yaml:"transformation" json:"transformation,omitempty"`
 	VirtualReferences []VirtualReference   `mapstructure:"virtual_references" yaml:"virtual_references" json:"virtual_references,omitempty"`
 }
 
-<<<<<<< HEAD
-func NewDump(o options) Dump {
-	return Dump{
-		Options: o,
-	}
-=======
 func NewDump() Dump {
 	return Dump{}
->>>>>>> 6dc7e14e
 }