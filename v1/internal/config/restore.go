--- conflicted
+++ resolved
@@ -31,13 +31,6 @@
 	ErrorExclusions DataRestorationErrorExclusions `mapstructure:"insert_error_exclusions" yaml:"insert_error_exclusions" json:"insert_error_exclusions,omitempty"`
 }
 
-<<<<<<< HEAD
-func NewRestore(o options) Restore {
-	return Restore{
-		Options: o,
-	}
-=======
 func NewRestore() Restore {
 	return Restore{}
->>>>>>> 6dc7e14e
 }